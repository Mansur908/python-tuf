#!/usr/bin/env python

"""
<Program Name>
  test_extraneous_dependencies_attack.py

<Author>
  Zane Fisher

<Started>
  August 19, 2013

<Copyright>
  See LICENSE for licensing information.

<Purpose>
  Simulate an extraneous dependencies attack.  The client attempts to download
  a file, which lists all the target dependencies, with one legitimate
  dependency, and one extraneous dependency.  A client should not download a
  target dependency even if it is found on the repository.  Valid targets are
  listed and verified by TUF metadata, such as 'targets.txt'.

  Target dependencies listed in the file are comma-separated.

  Note: The interposition provided by 'tuf.interposition' is used to intercept
  all calls made by urllib/urillib2 to certain hostnames specified in 
  the interposition configuration file.  Look up interposition.py for more
  information and illustration of a sample contents of the interposition 
  configuration file.  Interposition was meant to make TUF integration with an
  existing software updater an easy process.  This allows for more flexibility
  to the existing software updater.  However, if you are planning to solely use
  TUF there should be no need for interposition, all necessary calls will be
  generated from within TUF.

  There is no difference between 'updates' and 'target' files.

"""

# Help with Python 3 compatability, where the print statement is a function, an
# implicit relative import is invalid, and the '/' operator performs true
# division.  Example:  print 'hello world' raises a 'SyntaxError' exception.
from __future__ import print_function
from __future__ import absolute_import
from __future__ import division

import os
import urllib

import tuf
import tuf.interposition
import tuf.tests.util_test_tools as util_test_tools


class ExtraneousDependencyAlert(Exception):
  pass



# Interpret anything following 'requires:' in the contents of the file it
# downloads as a comma-separated list of dependent files from the same
# repository.
def _download(url, filename, directory, using_tuf=False):
  destination = os.path.join(directory, filename)
  if using_tuf:
    tuf.interposition.urllib_tuf.urlretrieve(url, destination)
  else:
    urllib.urlretrieve(url, destination)

  file_contents = util_test_tools.read_file_content(destination)

  # Parse the list of required files (if it exists) and download them.
  if file_contents.find('requires:') != -1:
    required_files =\
              file_contents[file_contents.find('requires:') + 9:].split(',')
    for required_filename in required_files:
      required_file_url = os.path.dirname(url)+os.sep+required_filename
      _download(required_file_url, required_filename, directory, using_tuf)




def test_extraneous_dependency_attack(using_tuf=False, modify_metadata=False):
  """
  <Purpose>
    Illustrate extraneous dependency attack vulnerability.

  <Arguments>
    using_tuf:
      If set to 'False' all directories that start with 'tuf_' are ignored, 
      indicating that tuf is not implemented.

  """

  ERROR_MSG = 'Extraneous Dependency Attack was Successful!'

  try:
    # Setup.
    root_repo, url, server_proc, keyids = util_test_tools.init_repo(using_tuf)
    reg_repo = os.path.join(root_repo, 'reg_repo')
    tuf_repo = os.path.join(root_repo, 'tuf_repo')
    downloads = os.path.join(root_repo, 'downloads')
    targets_dir = os.path.join(tuf_repo, 'targets')

    # Add files to 'repo' directory: {root_repo}.
    good_dependency_filepath = util_test_tools.add_file_to_repository(reg_repo,
                                          'the file you need')
    good_dependency_basename = os.path.basename(good_dependency_filepath)

    bad_dependency_filepath = util_test_tools.add_file_to_repository(reg_repo,
                                          'the file you don\'t need')
    bad_dependency_basename = os.path.basename(bad_dependency_filepath)

    # The dependent file lists the good dependency.
    dependent_filepath = util_test_tools.add_file_to_repository(reg_repo,
                                          'requires:'+good_dependency_basename)
    dependent_basename = os.path.basename(dependent_filepath)

    url_to_repo = url+'reg_repo/'+dependent_basename

    # List the bad dependency first. If an attacker modifies a target by
    # simply appending the file contents, tuf.download will ignore the appended
    # data, downloading only as much data as the TUF metadata says the target
    # should contain.
    modified_dependency_list = bad_dependency_basename+','+\
      good_dependency_basename

    if using_tuf:
      # Update TUF metadata before attacker modifies anything.
      util_test_tools.tuf_refresh_repo(root_repo, keyids)

      # Modify the url.  Remember that the interposition will intercept 
      # urls that have 'localhost:9999' hostname, which was specified in
      # the json interposition configuration file.  Look for 'hostname'
      # in 'util_test_tools.py'. Further, the 'file_basename' is the target
      # path relative to 'targets_dir'. 
      url_to_repo = 'http://localhost:9999/'+dependent_basename

      # Attacker modifies the depenent file in the targets repository, adding
      # the bad dependency to its list.
      dependent_target_filepath = os.path.join(targets_dir, dependent_basename)
      util_test_tools.modify_file_at_repository(dependent_target_filepath,
                                        'requires:'+modified_dependency_list)

      if modify_metadata:

        # Modify targets metadata to reflect the change to the target file.
        targets_metadata_filepath = os.path.join(tuf_repo, 'metadata',
                                                              'targets.txt')
        util_test_tools.update_target_in_metadata(dependent_target_filepath,
                                                  targets_metadata_filepath)

        # Modify release metadata to reflect the change to targets metadata.
        release_metadata_filepath = os.path.join(tuf_repo, 'metadata',
                                                              'release.txt')
        util_test_tools.update_role_in_metadata(targets_metadata_filepath,
                                                release_metadata_filepath)

        # Modify timestamp metadata to reflect the change to release metadata.
        timestamp_metadata_filepath = os.path.join(tuf_repo, 'metadata',
                                                              'timestamp.txt')
        util_test_tools.update_role_in_metadata(release_metadata_filepath,
                                                timestamp_metadata_filepath)
              

        

    # Attacker modifies the depenent file in the regular repository, adding
    # the bad dependency to its list.
    util_test_tools.modify_file_at_repository(dependent_filepath,
                                        'requires:'+modified_dependency_list)

    # End of Setup.


    try:
      # Client downloads (tries to download) the file.
      _download(url_to_repo, dependent_basename, downloads, using_tuf)

    except tuf.NoWorkingMirrorError, error:
      # We only set up one mirror, so if it fails, we expect a
      # NoWorkingMirrorError. If TUF has worked as intended, the mirror error
      # contained within should be a BadHashError or a BadSignatureError,
      # depending on whether the metadata was modified.
      if modify_metadata:
        mirror_error = \
                error.mirror_errors[url+'tuf_repo/metadata/timestamp.txt']

        assert isinstance(mirror_error, tuf.BadSignatureError)

      else:
        mirror_error = \
                error.mirror_errors[url+'tuf_repo/targets/'+dependent_basename]

        assert isinstance(mirror_error, tuf.BadHashError)

    else:
      # Check if the legitimate dependency was downloaded.
      if not(os.path.exists(os.path.join(downloads, good_dependency_basename))):
        raise tuf.DownloadError

      # Check if the extraneous dependency was downloaded.
      if os.path.exists(os.path.join(downloads, bad_dependency_basename)):
        raise ExtraneousDependencyAlert(ERROR_MSG)
  
  finally:
    util_test_tools.cleanup(root_repo, server_proc)



print('Attempting extraneous dependency attack without TUF:')
try:
  test_extraneous_dependency_attack(using_tuf=False)
except ExtraneousDependencyAlert, error:
  print(error)
else:
  print('Extraneous dependency attack failed.')
print()

<<<<<<< HEAD
=======

>>>>>>> 43eb5633
print('Attempting extraneous dependency attack with TUF:')
try:
  test_extraneous_dependency_attack(using_tuf=True, modify_metadata=False)
except ExtraneousDependencyAlert, error:
  print(error)
else:
  print('Extraneous dependency attack failed.')
print()


print('Attempting extraneous dependency attack with TUF'+\
                          '(and tampering with metadata):')
try:
  test_extraneous_dependency_attack(using_tuf=True, modify_metadata=True)
except ExtraneousDependencyAlert, error:
  print(error)
else:
  print('Extraneous dependency attack failed.')
print()<|MERGE_RESOLUTION|>--- conflicted
+++ resolved
@@ -210,32 +210,34 @@
 print('Attempting extraneous dependency attack without TUF:')
 try:
   test_extraneous_dependency_attack(using_tuf=False)
+
 except ExtraneousDependencyAlert, error:
   print(error)
+
 else:
   print('Extraneous dependency attack failed.')
 print()
 
-<<<<<<< HEAD
-=======
-
->>>>>>> 43eb5633
+
 print('Attempting extraneous dependency attack with TUF:')
 try:
   test_extraneous_dependency_attack(using_tuf=True, modify_metadata=False)
+
 except ExtraneousDependencyAlert, error:
   print(error)
+
 else:
   print('Extraneous dependency attack failed.')
 print()
 
-
 print('Attempting extraneous dependency attack with TUF'+\
-                          '(and tampering with metadata):')
+                          ' (and tampering with metadata):')
 try:
   test_extraneous_dependency_attack(using_tuf=True, modify_metadata=True)
+
 except ExtraneousDependencyAlert, error:
   print(error)
+
 else:
   print('Extraneous dependency attack failed.')
 print()